"""
Main module for obtaining data.
"""

import datetime
import os.path
import logging
import warnings
import copy
from abc import ABC, abstractmethod

from .ogc import OgcImageService
from .fis import FisService
from .geopedia import GeopediaWmsService, GeopediaImageService
from .aws import AwsProduct, AwsTile
from .aws_safe import SafeProduct, SafeTile
from .download import download_data, ImageDecodingError, DownloadFailedException
from .io_utils import read_data
from .os_utils import make_folder
from .constants import DataSource, MimeType, CustomUrlParam, ServiceType, CRS, HistogramType
from .config import SHConfig

LOGGER = logging.getLogger(__name__)


class DataRequest(ABC):
    """ Abstract class for all Sentinel Hub data requests.

    Every data request type can write the fetched data to disk and then read it again (and hence avoid the need to
    download the same data again).

    :param data_folder: location of the directory where the fetched data will be saved.
    :type data_folder: str
    """
    def __init__(self, *, data_folder=None):
        self.data_folder = data_folder.rstrip('/') if data_folder else None

        self.download_list = []
        self.folder_list = []
        self.create_request()

    @abstractmethod
    def create_request(self):
        """ An abstract method for logic of creating download requests
        """
        raise NotImplementedError

    def get_download_list(self):
        """
        Returns a list of download requests for requested data.

        :return: List of data to be downloaded
        :rtype: list(sentinelhub.DownloadRequest)
        """
        return self.download_list

    def get_filename_list(self):
        """
        Returns a list of file names where the requested data will be saved or read from, if it
        was already downloaded and saved.

        :return: List of filenames where downloaded data will be saved.
        :rtype: list(str)
        """
        return [request.filename for request in self.download_list]

    def get_url_list(self):
        """
        Returns a list of urls for requested data.

        :return: List of URLs from where data will be downloaded.
        :rtype: list(str)
        """
        return [request.url for request in self.download_list]

    def is_valid_request(self):
        """ Checks if initialized class instance successfully prepared a list of items to download

        :return: `True` if request is valid and `False` otherwise
        :rtype: bool
        """
        return isinstance(self.download_list, list)

    def get_data(self, *, save_data=False, data_filter=None, redownload=False, max_threads=None,
                 raise_download_errors=True):
        """
        Get requested data either by downloading it or by reading it from the disk (if it
        was previously downloaded and saved).

        :param save_data: flag to turn on/off saving of data to disk. Default is ``False``.
        :type save_data: bool
        :param redownload: if ``True``, download again the requested data even though it's already saved to disk.
                            Default is ``False``, do not download if data is already available on disk.
        :type redownload: bool
        :param data_filter: Used to specify which items will be returned by the method and in which order. E.g. with
            ``data_filter=[0, 2, -1]`` the method will return only 1st, 3rd and last item. Default filter is ``None``.
        :type data_filter: list(int) or None
        :param max_threads: number of threads to use when downloading data; default is ``max_threads=None`` which
            by default uses the number of processors on the system
        :type max_threads: int
        :param raise_download_errors: If ``True`` any error in download process should be raised as
            ``DownloadFailedException``. If ``False`` failed downloads will only raise warnings and the method will
            return list with ``None`` values in places where the results of failed download requests should be.
        :type raise_download_errors: bool
        :return: requested images as numpy arrays, where each array corresponds to a single acquisition and has
                    shape ``[height, width, channels]``.
        :rtype: list of numpy arrays
        """
        self._preprocess_request(save_data, True)
        data_list = self._execute_data_download(data_filter, redownload, max_threads, raise_download_errors)
        return self._add_saved_data(data_list, data_filter, raise_download_errors)

    def save_data(self, *, data_filter=None, redownload=False, max_threads=None, raise_download_errors=False):
        """
        Saves data to disk. If ``redownload=True`` then the data is redownloaded using ``max_threads`` workers.

        :param data_filter: Used to specify which items will be returned by the method and in which order. E.g. with
            `data_filter=[0, 2, -1]` the method will return only 1st, 3rd and last item. Default filter is ``None``.
        :type data_filter: list(int) or None
        :param redownload: data is redownloaded if ``redownload=True``. Default is ``False``
        :type redownload: bool
        :param max_threads: number of threads to use when downloading data; default is ``max_threads=None`` which
            by default uses the number of processors on the system
        :type max_threads: int
        :param raise_download_errors: If ``True`` any error in download process should be raised as
            ``DownloadFailedException``. If ``False`` failed downloads will only raise warnings.
        :type raise_download_errors: bool
        """
        self._preprocess_request(True, False)
        self._execute_data_download(data_filter, redownload, max_threads, raise_download_errors)

    def _execute_data_download(self, data_filter, redownload, max_threads, raise_download_errors):
        """Calls download module and executes the download process

        :param data_filter: Used to specify which items will be returned by the method and in which order. E.g. with
            `data_filter=[0, 2, -1]` the method will return only 1st, 3rd and last item. Default filter is ``None``.
        :type data_filter: list(int) or None
        :param redownload: data is redownloaded if ``redownload=True``. Default is ``False``
        :type redownload: bool
        :param max_threads: the number of workers to use when downloading, default ``max_threads=None``
        :type max_threads: int
        :param raise_download_errors: If ``True`` any error in download process should be raised as
            ``DownloadFailedException``. If ``False`` failed downloads will only raise warnings.
        :type raise_download_errors: bool
        :return: List of data obtained from download
        :rtype: list
        """
        is_repeating_filter = False
        if data_filter is None:
            filtered_download_list = self.download_list
        elif isinstance(data_filter, (list, tuple)):
            try:
                filtered_download_list = [self.download_list[index] for index in data_filter]
            except IndexError:
                raise IndexError('Indices of data_filter are out of range')

            filtered_download_list, mapping_list = self._filter_repeating_items(filtered_download_list)
            is_repeating_filter = len(filtered_download_list) < len(mapping_list)
        else:
            raise ValueError('data_filter parameter must be a list of indices')

        data_list = []
        for future in download_data(filtered_download_list, redownload=redownload, max_threads=max_threads):
            try:
                data_list.append(future.result(timeout=SHConfig().download_timeout_seconds))
            except ImageDecodingError as err:
                data_list.append(None)
                LOGGER.debug('%s while downloading data; will try to load it from disk if it was saved', err)
            except DownloadFailedException as download_exception:
                if raise_download_errors:
                    raise download_exception
                warnings.warn(str(download_exception))
                data_list.append(None)

        if is_repeating_filter:
            data_list = [copy.deepcopy(data_list[index]) for index in mapping_list]

        return data_list

    @staticmethod
    def _filter_repeating_items(download_list):
        """ Because of data_filter some requests in download list might be the same. In order not to download them again
        this method will reduce the list of requests. It will also return a mapping list which can be used to
        reconstruct the previous list of download requests.

        :param download_list: List of download requests
        :type download_list: list(sentinelhub.DownloadRequest)
        :return: reduced download list with unique requests and mapping list
        :rtype: (list(sentinelhub.DownloadRequest), list(int))
        """
        unique_requests_map = {}
        mapping_list = []
        unique_download_list = []
        for download_request in download_list:
            if download_request not in unique_requests_map:
                unique_requests_map[download_request] = len(unique_download_list)
                unique_download_list.append(download_request)
            mapping_list.append(unique_requests_map[download_request])
        return unique_download_list, mapping_list

    def _preprocess_request(self, save_data, return_data):
        """
        Prepares requests for download and creates empty folders

        :param save_data: Tells whether to save data or not
        :type: bool
        :param return_data: Tells whether to return data or not
        :type: bool
        """
        if not self.is_valid_request():
            raise ValueError('Cannot obtain data because request is invalid')

        if save_data and self.data_folder is None:
            raise ValueError('Request parameter `data_folder` is not specified. '
                             'In order to save data please set `data_folder` to location on your disk.')

        for download_request in self.download_list:
            download_request.set_save_response(save_data)
            download_request.set_return_data(return_data)
            download_request.set_data_folder(self.data_folder)

        if save_data:
            for folder in self.folder_list:
                make_folder(os.path.join(self.data_folder, folder))

    def _add_saved_data(self, data_list, data_filter, raise_download_errors):
        """
        Adds already saved data that was not redownloaded to the requested data list.
        """
        filtered_download_list = self.download_list if data_filter is None else \
            [self.download_list[index] for index in data_filter]
        for i, request in enumerate(filtered_download_list):
            if request.return_data and data_list[i] is None:
                if os.path.exists(request.get_file_path()):
                    data_list[i] = read_data(request.get_file_path())
                elif raise_download_errors:
                    raise DownloadFailedException('Failed to download data from {}.\n No previously downloaded data '
                                                  'exists in file {}.'.format(request.url, request.get_file_path()))
        return data_list


class OgcRequest(DataRequest):
    """ The base class for OGC-type requests (WMS and WCS) where all common parameters are
    defined.

    :param data_source: Source of requested satellite data. It has to be the same as defined in Sentinel Hub
        Configurator for the given layer. Default is Sentinel-2 L1C.
    :type data_source: constants.DataSource
    :param service_type: type of OGC service (WMS or WCS)
    :type service_type: constants.ServiceType
    :param size_x: number of pixels in x or resolution in x (i.e. ``512`` or ``10m``)
    :type size_x: int or str
    :param size_y: number of pixels in x or resolution in y (i.e. ``512`` or ``10m``)
    :type size_y: int or str
    :param bbox: Bounding box of the requested image. Coordinates must be in the specified coordinate reference system.
    :type bbox: common.BBox
    :param time: time or time range for which to return the results, in ISO8601 format
                (year-month-date, for example: ``2016-01-01``, or year-month-dateThours:minuts:seconds format,
                i.e. ``2016-01-01T16:31:21``). When a single time is specified the request will return
                data for that specific date, if it exists. If a time range is specified the result is a list of all
                scenes between the specified dates conforming to the cloud coverage criteria. Most recent acquisition
                being first in the list. For the latest acquisition use ``latest``.
                Examples: ``latest``, ``'2016-01-01'``, or ``('2016-01-01', ' 2016-01-31')``
    :type time: str or (str, str) or datetime.date or (datetime.date, datetime.date) or datetime.datetime or
        (datetime.datetime, datetime.datetime)
    :param layer: An ID of a layer configured in Sentinel Hub Configurator. It has to be configured for the same
        instance ID which will be used for this request. Also the satellite source of the layer in Configurator must
        match the one given by `data_source` parameter
    :type layer: str
    :param maxcc: maximum accepted cloud coverage of an image. Float between 0.0 and 1.0. Default is ``1.0``.
    :type maxcc: float
    :param image_format: format of the returned image by the Sentinel Hub's WMS getMap service. Default is PNG, but
                        in some cases 32-bit TIFF is required, i.e. if requesting unprocessed raw bands.
                        Default is ``constants.MimeType.PNG``.
    :type image_format: constants.MimeType
    :param instance_id: user's instance id. If ``None`` the instance id is taken from the ``config.json``
                        configuration file.
    :type instance_id: str
    :param custom_url_params: dictionary of CustomUrlParameters and their values supported by Sentinel Hub's WMS and WCS
                              services. All available parameters are described at
                              http://www.sentinel-hub.com/develop/documentation/api/custom-url-parameters. Note: in
                              case of constants.CustomUrlParam.EVALSCRIPT the dictionary value must be a string
                              of Javascript code that is not encoded into base64.
    :type custom_url_params: dictionary of CustomUrlParameter enum and its value, i.e.
                              ``{constants.CustomUrlParam.ATMFILTER:'ATMCOR'}``
    :param time_difference: The time difference below which dates are deemed equal. That is, if for the given set of OGC
                            parameters the images are available at datestimes `d1<=d2<=...<=dn` then only those with
                            `dk-dj>time_difference` will be considered. The default time difference is negative (`-1s`),
                            meaning that all dates are considered by default.
    :type time_difference: datetime.timedelta
    :param data_folder: location of the directory where the fetched data will be saved.
    :type data_folder: str
    """
    def __init__(self, layer, bbox, *, time='latest', service_type=None, data_source=DataSource.SENTINEL2_L1C,
                 size_x=None, size_y=None, maxcc=1.0, image_format=MimeType.PNG, instance_id=None,
                 custom_url_params=None, time_difference=datetime.timedelta(seconds=-1), **kwargs):
        self.layer = layer
        self.bbox = bbox
        self.time = time
        self.data_source = data_source
        self.maxcc = maxcc
        self.image_format = MimeType(image_format)
        self.instance_id = instance_id
        self.service_type = service_type
        self.size_x = size_x
        self.size_y = size_y
        self.custom_url_params = custom_url_params
        self.time_difference = time_difference

        if self.custom_url_params is not None:
            self._check_custom_url_parameters()

        self.wfs_iterator = None

        super().__init__(**kwargs)

    def _check_custom_url_parameters(self):
        """Checks if custom url parameters are valid parameters.

        Throws ValueError if the provided parameter is not a valid parameter.
        """
        for param in self.custom_url_params:
            if param not in CustomUrlParam:
                raise ValueError('Parameter %s is not a valid custom url parameter. Please check and fix.' % param)

        if self.service_type is ServiceType.FIS and CustomUrlParam.GEOMETRY in self.custom_url_params:
            raise ValueError('{} should not be a custom url parameter of a FIS request'.format(CustomUrlParam.GEOMETRY))

    def create_request(self, reset_wfs_iterator=False):
        """Set download requests

        Create a list of DownloadRequests for all Sentinel-2 acquisitions within request's time interval and
        acceptable cloud coverage.

        :param reset_wfs_iterator: When re-running the method this flag is used to reset/keep existing ``wfs_iterator``
            (i.e. instance of ``WebFeatureService`` class). If the iterator is not reset you don't have to repeat a
            service call but tiles and dates will stay the same.
        :type reset_wfs_iterator: bool
        """
        if reset_wfs_iterator:
            self.wfs_iterator = None

        ogc_service = OgcImageService(instance_id=self.instance_id)
        self.download_list = ogc_service.get_request(self)
        self.wfs_iterator = ogc_service.get_wfs_iterator()

    def get_dates(self):
        """Get list of dates

        List of all available Sentinel-2 acquisitions for given bbox with max cloud coverage and the specified
        time interval. When a single time is specified the request will return that specific date, if it exists.
        If a time range is specified the result is a list of all scenes between the specified dates conforming to
        the cloud coverage criteria. Most recent acquisition being first in the list.

        :return: list of all available Sentinel-2 acquisition times within request's time interval and
                acceptable cloud coverage.
        :rtype: list(datetime.datetime) or [None]
        """
        return OgcImageService(instance_id=self.instance_id).get_dates(self)

    def get_tiles(self):
        """Returns iterator over info about all satellite tiles used for the OgcRequest

        :return: Iterator of dictionaries containing info about all satellite tiles used in the request. In case of
                 DataSource.DEM it returns None.
        :rtype: Iterator[dict] or None
        """
        return self.wfs_iterator


class WmsRequest(OgcRequest):
    """ Web Map Service request class

    Creates an instance of Sentinel Hub WMS (Web Map Service) GetMap request,
    which provides access to Sentinel-2's unprocessed bands (B01, B02, ..., B08, B8A, ..., B12)
    or processed products such as true color imagery, NDVI, etc. The only difference is that in
    the case od WMS request the user specifies the desired image size instead of its resolution.

    It is required to specify at least one of `width` and `height` parameters. If only one of them is specified the
    the other one will be calculated to best fit the bounding box ratio. If both of them are specified they will be used
    no matter the bounding box ratio.

    :param width: width (number of columns) of the returned image (array)
    :type width: int or None
    :param height: height (number of rows) of the returned image (array)
    :type height: int or None
    :param data_source: Source of requested satellite data. It has to be the same as defined in Sentinel Hub
        Configurator for the given layer. Default is Sentinel-2 L1C.
    :type data_source: constants.DataSource
    :param bbox: Bounding box of the requested image. Coordinates must be in the specified coordinate reference system.
    :type bbox: common.BBox
    :param time: time or time range for which to return the results, in ISO8601 format
                (year-month-date, for example: ``2016-01-01``, or year-month-dateThours:minuts:seconds format,
                i.e. ``2016-01-01T16:31:21``). When a single time is specified the request will return
                data for that specific date, if it exists. If a time range is specified the result is a list of all
                scenes between the specified dates conforming to the cloud coverage criteria. Most recent acquisition
                being first in the list. For the latest acquisition use ``latest``.
                Examples: ``latest``, ``'2016-01-01'``, or ``('2016-01-01', ' 2016-01-31')``
    :type time: str or (str, str) or datetime.date or (datetime.date, datetime.date) or datetime.datetime or
        (datetime.datetime, datetime.datetime)
    :param layer: An ID of a layer configured in Sentinel Hub Configurator. It has to be configured for the same
        instance ID which will be used for this request. Also the satellite source of the layer in Configurator must
        match the one given by `data_source` parameter
    :type layer: str
    :param maxcc: maximum accepted cloud coverage of an image. Float between 0.0 and 1.0. Default is ``1.0``.
    :type maxcc: float
    :param image_format: format of the returned image by the Sentinel Hub's WMS getMap service. Default is PNG, but
                        in some cases 32-bit TIFF is required, i.e. if requesting unprocessed raw bands.
                        Default is ``constants.MimeType.PNG``.
    :type image_format: constants.MimeType
    :param instance_id: User's Sentinel Hub instance id. If ``None`` the instance id is taken from the ``config.json``
                        configuration file.
    :type instance_id: str
    :param custom_url_params: dictionary of CustomUrlParameters and their values supported by Sentinel Hub's WMS and WCS
                              services. All available parameters are described at
                              http://www.sentinel-hub.com/develop/documentation/api/custom-url-parameters. Note: in
                              case of constants.CustomUrlParam.EVALSCRIPT the dictionary value must be a string
                              of Javascript code that is not encoded into base64.
    :type custom_url_params: dictionary of CustomUrlParameter enum and its value, i.e.
                              ``{constants.CustomUrlParam.ATMFILTER:'ATMCOR'}``
    :param time_difference: The time difference below which dates are deemed equal. That is, if for the given set of OGC
                            parameters the images are available at datestimes `d1<=d2<=...<=dn` then only those with
                            `dk-dj>time_difference` will be considered. The default time difference is negative (`-1s`),
                            meaning that all dates are considered by default.
    :type time_difference: datetime.timedelta
    :param data_folder: location of the directory where the fetched data will be saved.
    :type data_folder: str

    More info available at:
    https://www.sentinel-hub.com/develop/documentation/api/ogc_api/wms-parameters
    """
    def __init__(self, *, width=None, height=None, **kwargs):
        super().__init__(service_type=ServiceType.WMS, size_x=width, size_y=height, **kwargs)


class WcsRequest(OgcRequest):
    """ Web Coverage Service request class

    Creates an instance of Sentinel Hub WCS (Web Coverage Service) GetCoverage request,
    which provides access to Sentinel-2's unprocessed bands (B01, B02, ..., B08, B8A, ..., B12)
    or processed products such as true color imagery, NDVI, etc., as the WMS service. The
    only difference is that in the case od WCS request the user specifies the desired
    resolution of the image instead of its size.

    More info available at:
    https://www.sentinel-hub.com/develop/documentation/api/ogc_api/wcs-request

    :param resx: resolution in x (resolution of a column) given in meters in the format (examples ``10m``,
                 ``20m``, ...). Default is ``10m``, which is the best native resolution of some Sentinel-2 bands.
    :type resx: str
    :param resy: resolution in y (resolution of a row) given in meters in the format (examples ``10m``, ``20m``, ...).
                Default is ``10m``, which is the best native resolution of some Sentinel-2 bands.
    :type resy: str
    :param data_source: Source of requested satellite data. It has to be the same as defined in Sentinel Hub
        Configurator for the given layer. Default is Sentinel-2 L1C.
    :type data_source: constants.DataSource
    :param bbox: Bounding box of the requested image. Coordinates must be in the specified coordinate reference system.
    :type bbox: common.BBox
    :param time: time or time range for which to return the results, in ISO8601 format
                (year-month-date, for example: ``2016-01-01``, or year-month-dateThours:minuts:seconds format,
                i.e. ``2016-01-01T16:31:21``). When a single time is specified the request will return
                data for that specific date, if it exists. If a time range is specified the result is a list of all
                scenes between the specified dates conforming to the cloud coverage criteria. Most recent acquisition
                being first in the list. For the latest acquisition use ``latest``.
                Examples: ``latest``, ``'2016-01-01'``, or ``('2016-01-01', ' 2016-01-31')``
    :type time: str or (str, str) or datetime.date or (datetime.date, datetime.date) or datetime.datetime or
        (datetime.datetime, datetime.datetime)
    :param layer: An ID of a layer configured in Sentinel Hub Configurator. It has to be configured for the same
        instance ID which will be used for this request. Also the satellite source of the layer in Configurator must
        match the one given by `data_source` parameter
    :type layer: str
    :param maxcc: maximum accepted cloud coverage of an image. Float between 0.0 and 1.0. Default is ``1.0``.
    :type maxcc: float
    :param image_format: format of the returned image by the Sentinel Hub's WMS getMap service. Default is PNG, but
                        in some cases 32-bit TIFF is required, i.e. if requesting unprocessed raw bands.
                        Default is ``constants.MimeType.PNG``.
    :type image_format: constants.MimeType
    :param instance_id: user's instance id. If ``None`` the instance id is taken from the ``config.json``
                        configuration file.
    :type instance_id: str
    :param custom_url_params: dictionary of CustomUrlParameters and their values supported by Sentinel Hub's WMS and WCS
                              services. All available parameters are described at
                              http://www.sentinel-hub.com/develop/documentation/api/custom-url-parameters. Note: in
                              case of constants.CustomUrlParam.EVALSCRIPT the dictionary value must be a string
                              of Javascript code that is not encoded into base64.
    :type custom_url_params: dictionary of CustomUrlParameter enum and its value, i.e.
                              ``{constants.CustomUrlParam.ATMFILTER:'ATMCOR'}``
    :param time_difference: The time difference below which dates are deemed equal. That is, if for the given set of OGC
                            parameters the images are available at datestimes `d1<=d2<=...<=dn` then only those with
                            `dk-dj>time_difference` will be considered. The default time difference is negative (`-1s`),
                            meaning that all dates are considered by default.
    :type time_difference: datetime.timedelta
    :param data_folder: location of the directory where the fetched data will be saved.
    :type data_folder: str
    """
    def __init__(self, *, resx='10m', resy='10m', **kwargs):
        super().__init__(service_type=ServiceType.WCS, size_x=resx, size_y=resy, **kwargs)


class FisRequest(OgcRequest):
    """ The Statistical info (or feature info service, abbreviated FIS) request class

    The Statistical info (or feature info service, abbreviated FIS), performs elementary statistical
    computations---such as mean, standard deviation, and histogram approximating the distribution of reflectance
    values---on remotely sensed data for a region specified in a given spatial reference system across different
    bands and time ranges.

    A quintessential usage example would be querying the service for basic statistics and the distribution of NDVI
    values for a polygon representing an agricultural unit over a time range.

    More info available at:
    https://www.sentinel-hub.com/develop/documentation/api/ogc_api/wcs-request

<<<<<<< HEAD
    :param layer: the preconfigured layer (image) to be returned as comma separated layer names.
                  Required.
    :type layer: str
    :param time: time or time range for which to return the results, in ISO8601 format
            (year-month-date, for example: ``2016-01-01``, or year-month-dateThours:minuts:seconds format,
            i.e. ``2016-01-01T16:31:21``). When a single time is specified the request will return
            data for that specific date, if it exists. If a time range is specified the result is a list of all
            scenes between the specified dates conforming to the cloud coverage criteria. Most recent acquisition
            being first in the list. For the latest acquisition use ``latest``.
            Examples: ``latest``, ``'2016-01-01'``, or ``('2016-01-01', ' 2016-01-31')``
            Default: 'latest'
            Required
    :type time: str or (str, str) or datetime.date or (datetime.date, datetime.date) or datetime.datetime or
                (datetime.datetime, datetime.datetime)
    :param resolution: Specifies the spatial resolution, in meters per pixel, of the image from which the statistics
                       are to be estimated. When using CRS=EPSG:4326 one has to add the "m" suffix to
                       enforce resolution in meters per pixel (e.g. RESOLUTION=10m).
                       Required
    :type str
    :param geometry_list: A WKT representation of a geometry describing the region of interest.
                     Note that WCS 1.1.1 standard is used here, so for EPSG:4326 coordinates should be
                     in latitude/longitude order.
                     Required (if bbox not present)
    :type geometry_list: list, [common.Geometry or common.Bbox]
    :param style: Specified style (overrides the one specified in the layer configuration).
                  For indices (one-component products such as NDVI, NDWI, etc.), setting STYLE=INDEX enforces
                  raw data (other popular choices for one-component products include GRAYSCALE and COLORMAP.
                  For multi-component products (such as TRUE_COLOR, FALSE_COLOR, etc.), setting
                  STYLE=SENSOR enforces the raw sensor data to be used, while STYLE=REFLECTANCE enforces
                  raw sensor data scaled to the range [0,1]. See which styles are available for various EO products.
    :type: str
    :param bins: The number of bins (a positive integer) in the histogram.
                 When this parameter is absent, no histogram is computed.
    :type: str
    :param data_source: Source of requested satellite data. Default is Sentinel-2 L1C data.
=======
    :param layer: An ID of a layer configured in Sentinel Hub Configurator. It has to be configured for the same
        instance ID which will be used for this request. Also the satellite source of the layer in Configurator must
        match the one given by `data_source` parameter
    :type layer: str
    :param time: time or time range for which to return the results, in ISO8601 format
            (year-month-date, for example: ``2016-01-01``, or year-month-dateThours:minuts:seconds format,
            i.e. ``2016-01-01T16:31:21``).
            Examples: ``'2016-01-01'``, or ``('2016-01-01', ' 2016-01-31')``
    :type time: str or (str, str) or datetime.date or (datetime.date, datetime.date) or datetime.datetime or
                (datetime.datetime, datetime.datetime)
    :param geometry_list: A WKT representation of a geometry describing the region of interest.
                     Note that WCS 1.1.1 standard is used here, so for EPSG:4326 coordinates should be
                     in latitude/longitude order.
    :type geometry_list: list, [common.Geometry or common.Bbox]
    :param resolution: Specifies the spatial resolution, in meters per pixel, of the image from which the statistics
                       are to be estimated. When using CRS=EPSG:4326 one has to add the "m" suffix to
                       enforce resolution in meters per pixel (e.g. RESOLUTION=10m).
    :type str
    :param bins: The number of bins (a positive integer) in the histogram. If this parameter is absent no histogram
        is computed.
    :type: str
    :param histogram_type: type of histogram
    :type histogram_type: HistogramType
    :param data_source: Source of requested satellite data. It has to be the same as defined in Sentinel Hub
        Configurator for the given layer. Default is Sentinel-2 L1C.
>>>>>>> 45460b4b
    :type data_source: constants.DataSource
    :param maxcc: maximum accepted cloud coverage of an image. Float between 0.0 and 1.0. Default is ``1.0``.
    :type maxcc: float
    :param instance_id: user's instance id. If ``None`` the instance id is taken from the ``config.json``
                        configuration file.
    :type instance_id: str
    :param custom_url_params: dictionary of CustomUrlParameters and their values supported by Sentinel Hub's WMS and WCS
                              services. All available parameters are described at
                              http://www.sentinel-hub.com/develop/documentation/api/custom-url-parameters. Note: in
                              case of constants.CustomUrlParam.EVALSCRIPT the dictionary value must be a string
                              of Javascript code that is not encoded into base64.
    :type custom_url_params: dictionary of CustomUrlParameter enum and its value, i.e.
                              ``{constants.CustomUrlParam.ATMFILTER:'ATMCOR'}``
    :param data_folder: location of the directory where the fetched data will be saved.
    :type data_folder: str
    """
<<<<<<< HEAD
    def __init__(self, bbox=None, *, resolution=10, geometry_list=None, style=None, bins=None, **kwargs):
        self.resolution = resolution
        self.geometry_list = geometry_list
        self.style = style
        self.bins = bins
        super().__init__(bbox=bbox, service_type=ServiceType.FIS, **kwargs)
=======
    def __init__(self, layer, time, geometry_list, *, resolution='10m', bins=None, histogram_type=None, **kwargs):
        self.geometry_list = geometry_list
        self.resolution = resolution
        self.bins = bins
        self.histogram_type = HistogramType(histogram_type) if histogram_type else None

        super().__init__(bbox=None, layer=layer, time=time, service_type=ServiceType.FIS, **kwargs)
>>>>>>> 45460b4b

    def create_request(self):
        """Set download requests

        Create a list of DownloadRequests for all Sentinel-2 acquisitions within request's time interval and
        acceptable cloud coverage.
        """
<<<<<<< HEAD

        # pylint: disable=arguments-differ

        fis_service = FisService(instance_id=self.instance_id)
        self.download_list = fis_service.get_request(self)

=======
        fis_service = FisService(instance_id=self.instance_id)
        self.download_list = fis_service.get_request(self)

    def get_dates(self):
        """ This method is not supported for FIS request
        """
        raise NotImplementedError

    def get_tiles(self):
        """ This method is not supported for FIS request
        """
        raise NotImplementedError

>>>>>>> 45460b4b

class GeopediaRequest(DataRequest):
    """ The base class for Geopedia requests where all common parameters are defined.

    :param layer: Geopedia layer which contains requested data
    :type layer: str
    :param service_type: Type of the service, supported are ``ServiceType.WMS`` and ``ServiceType.IMAGE``
    :type service_type: constants.ServiceType
    :param bbox: Bounding box of the requested data
    :type bbox: common.BBox
    :param theme: Geopedia's theme endpoint string for which the layer is defined. Only required by WMS service.
    :type theme: str
    :param image_format: Format of the returned image by the Sentinel Hub's WMS getMap service. Default is
        ``constants.MimeType.PNG``.
    :type image_format: constants.MimeType
    :param data_folder: Location of the directory where the fetched data will be saved.
    :type data_folder: str
    """
    def __init__(self, layer, service_type, *, bbox=None, theme=None, image_format=MimeType.PNG, **kwargs):
        self.layer = layer
        self.service_type = service_type

        self.bbox = bbox
        if bbox.crs is not CRS.POP_WEB:
            raise ValueError('Geopedia Request at the moment supports only bounding boxes with coordinates in '
                             '{}'.format(CRS.POP_WEB))

        self.theme = theme
        self.image_format = MimeType(image_format)

        super().__init__(**kwargs)

    @abstractmethod
    def create_request(self):
        raise NotImplementedError


class GeopediaWmsRequest(GeopediaRequest):
    """ Web Map Service request class for Geopedia

    Creates an instance of Geopedia's WMS (Web Map Service) GetMap request, which provides access to WMS layers in
    Geopedia.

    :param layer: Geopedia layer which contains requested data
    :type layer: str
    :param theme: Geopedia's theme endpoint string for which the layer is defined.
    :type theme: str
    :param bbox: Bounding box of the requested data
    :type bbox: common.BBox
    :param width: width (number of columns) of the returned image (array)
    :type width: int or None
    :param height: height (number of rows) of the returned image (array)
    :type height: int or None
    :param custom_url_params: dictionary of CustomUrlParameters and their values supported by Geopedia's WMS services.
                              At the moment only the transparency is supported (CustomUrlParam.TRANSPARENT).
    :type custom_url_params: dictionary of CustomUrlParameter enum and its value, i.e.
                              ``{constants.CustomUrlParam.TRANSPARENT:True}``
    :param image_format: Format of the returned image by the Sentinel Hub's WMS getMap service. Default is
        ``constants.MimeType.PNG``.
    :type image_format: constants.MimeType
    :param data_folder: Location of the directory where the fetched data will be saved.
    :type data_folder: str
    """
    def __init__(self, layer, theme, bbox, *, width=None, height=None, custom_url_params=None, **kwargs):
        self.size_x = width
        self.size_y = height

        self.custom_url_params = custom_url_params

        if self.custom_url_params is not None:
            self._check_custom_url_parameters()

        super().__init__(layer=layer, theme=theme, bbox=bbox, service_type=ServiceType.WMS, **kwargs)

    def _check_custom_url_parameters(self):
        """Checks if custom url parameters are valid parameters.

        Throws ValueError if the provided parameter is not a valid parameter.
        """
        for param in self.custom_url_params.keys():
            if param is not CustomUrlParam.TRANSPARENT:
                raise ValueError('Parameter {} is currently not supported.'.format(param))

    def create_request(self):
        """Set download requests

        Create a list of DownloadRequests for all Sentinel-2 acquisitions within request's time interval and
        acceptable cloud coverage.
        """
        gpd_service = GeopediaWmsService()
        self.download_list = gpd_service.get_request(self)


class GeopediaImageRequest(GeopediaRequest):
    """Request to access data in a Geopedia vector / raster layer.

    :param image_field_name: Name of the field in the data table which holds images
    :type image_field_name: str
    :param keep_image_names: If ``True`` images will be saved with the same names as in Geopedia otherwise Geopedia
        hashes will be used as names. If there are multiple images with the same names in the Geopedia layer this
        parameter should be set to ``False`` to prevent images being overwritten.
    :type keep_image_names: bool
    :param layer: Geopedia layer which contains requested data
    :type layer: str
    :param bbox: Bounding box of the requested data
    :type bbox: common.BBox
    :param image_format: Format of the returned image by the Sentinel Hub's WMS getMap service. Default is
        ``constants.MimeType.PNG``.
    :type image_format: constants.MimeType
    :param data_folder: Location of the directory where the fetched data will be saved.
    :type data_folder: str
    """
    def __init__(self, *, image_field_name, keep_image_names=True, **kwargs):
        self.image_field_name = image_field_name
        self.keep_image_names = keep_image_names

        self.gpd_iterator = None

        super().__init__(service_type=ServiceType.IMAGE, **kwargs)

    def create_request(self, reset_gpd_iterator=False):
        """Set a list of download requests

        Set a list of DownloadRequests for all images that are under the
        given property of the Geopedia's Vector layer.

        :param reset_gpd_iterator: When re-running the method this flag is used to reset/keep existing ``gpd_iterator``
            (i.e. instance of ``GeopediaFeatureIterator`` class). If the iterator is not reset you don't have to
            repeat a service call but tiles and dates will stay the same.
        :type reset_gpd_iterator: bool
        """
        if reset_gpd_iterator:
            self.gpd_iterator = None

        gpd_service = GeopediaImageService()
        self.download_list = gpd_service.get_request(self)
        self.gpd_iterator = gpd_service.get_gpd_iterator()

    def get_items(self):
        """Returns iterator over info about data used for this request

        :return: Iterator of dictionaries containing info about data used in
                 this request.
        :rtype: Iterator[dict] or None
        """
        return self.gpd_iterator


class AwsRequest(DataRequest):
    """ The base class for Amazon Web Service request classes. Common parameters are defined here.

    Collects and provides data from AWS.

    AWS database is available at:
    http://sentinel-s2-l1c.s3-website.eu-central-1.amazonaws.com/

    :param bands: List of Sentinel-2 bands for request. If `None` all bands will be obtained
    :type bands: list(str) or None
    :param metafiles: list of additional metafiles available on AWS
                      (e.g. ``['metadata', 'tileInfo', 'preview/B01', 'TCI']``)
    :type metafiles: list(str)
    :param safe_format: flag that determines the structure of saved data. If ``True`` it will be saved in .SAFE format
                        defined by ESA. If ``False`` it will be saved in the same structure as the stucture at AWS.
    :type safe_format: bool
    :param data_folder: location of the directory where the fetched data will be saved.
    :type data_folder: str
    """
    def __init__(self, *, bands=None, metafiles=None, safe_format=False, **kwargs):
        self.bands = bands
        self.metafiles = metafiles
        self.safe_format = safe_format

        self.aws_service = None
        super().__init__(**kwargs)

    @abstractmethod
    def create_request(self):
        raise NotImplementedError

    def get_aws_service(self):
        """
        :return: initialized AWS service class
        :rtype: aws.AwsProduct or aws.AwsTile or aws_safe.SafeProduct or aws_safe.SafeTile
        """
        return self.aws_service


class AwsProductRequest(AwsRequest):
    """ AWS Service request class for an ESA product

    List of available products:
    http://sentinel-s2-l1c.s3-website.eu-central-1.amazonaws.com/#products/

    :param product_id: original ESA product identification string
                       (e.g. ``'S2A_MSIL1C_20170414T003551_N0204_R016_T54HVH_20170414T003551'``)
    :type product_id: str
    :param tile_list: list of tiles inside the product to be downloaded. If parameter is set to ``None`` all
                      tiles inside the product will be downloaded.
    :type tile_list: list(str) or None
    :param bands: List of Sentinel-2 bands for request. If `None` all bands will be obtained
    :type bands: list(str) or None
    :param metafiles: list of additional metafiles available on AWS
                      (e.g. ``['metadata', 'tileInfo', 'preview/B01', 'TCI']``)
    :type metafiles: list(str)
    :param safe_format: flag that determines the structure of saved data. If ``True`` it will be saved in .SAFE format
                        defined by ESA. If ``False`` it will be saved in the same structure as the stucture at AWS.
    :type safe_format: bool
    :param data_folder: location of the directory where the fetched data will be saved.
    :type data_folder: str
    """
    def __init__(self, product_id, *, tile_list=None, **kwargs):
        self.product_id = product_id
        self.tile_list = tile_list

        super().__init__(**kwargs)

    def create_request(self):
        if self.safe_format:
            self.aws_service = SafeProduct(self.product_id, tile_list=self.tile_list, bands=self.bands,
                                           metafiles=self.metafiles)
        else:
            self.aws_service = AwsProduct(self.product_id, tile_list=self.tile_list, bands=self.bands,
                                          metafiles=self.metafiles)

        self.download_list, self.folder_list = self.aws_service.get_requests()


class AwsTileRequest(AwsRequest):
    """ AWS Service request class for an ESA tile

    List of available products:
    http://sentinel-s2-l1c.s3-website.eu-central-1.amazonaws.com/#tiles/

    :param tile: tile name (e.g. ``'T10UEV'``)
    :type tile: str
    :param time: tile sensing time in ISO8601 format
    :type time: str
    :param aws_index: there exist Sentinel-2 tiles with the same tile and time parameter. Therefore each tile on AWS
                      also has an index which is visible in their url path. If aws_index is set to ``None`` the class
                      will try to find the index automatically. If there will be multiple choices it will choose the
                      lowest index and inform the user.
    :type aws_index: int or None
    :param data_source: Source of requested AWS data. Supported sources are Sentinel-2 L1C and Sentinel-2 L2A, default
                        is Sentinel-2 L1C data.
    :type data_source: constants.DataSource
    :param bands: List of Sentinel-2 bands for request. If `None` all bands will be obtained
    :type bands: list(str) or None
    :param metafiles: list of additional metafiles available on AWS
                      (e.g. ``['metadata', 'tileInfo', 'preview/B01', 'TCI']``)
    :type metafiles: list(str)
    :param safe_format: flag that determines the structure of saved data. If ``True`` it will be saved in .SAFE format
                        defined by ESA. If ``False`` it will be saved in the same structure as the stucture at AWS.
    :type safe_format: bool
    :param data_folder: location of the directory where the fetched data will be saved.
    :type data_folder: str
    """
    def __init__(self, *, tile=None, time=None, aws_index=None, data_source=DataSource.SENTINEL2_L1C, **kwargs):
        self.tile = tile
        self.time = time
        self.aws_index = aws_index
        self.data_source = data_source

        super().__init__(**kwargs)

    def create_request(self):
        if self.safe_format:
            self.aws_service = SafeTile(self.tile, self.time, self.aws_index, bands=self.bands,
                                        metafiles=self.metafiles, data_source=self.data_source)
        else:
            self.aws_service = AwsTile(self.tile, self.time, self.aws_index, bands=self.bands,
                                       metafiles=self.metafiles, data_source=self.data_source)

        self.download_list, self.folder_list = self.aws_service.get_requests()


def get_safe_format(product_id=None, tile=None, entire_product=False, bands=None, data_source=DataSource.SENTINEL2_L1C):
    """
    Returns .SAFE format structure in form of nested dictionaries. Either ``product_id`` or ``tile`` must be specified.

    :param product_id: original ESA product identification string. Default is ``None``
    :type product_id: str
    :param tile: tuple containing tile name and sensing time/date. Default is ``None``
    :type tile: (str, str)
    :param entire_product: in case tile is specified this flag determines if it will be place inside a .SAFE structure
                           of the product. Default is ``False``
    :type entire_product: bool
    :param bands: list of bands to download. If ``None`` all bands will be downloaded. Default is ``None``
    :type bands: list(str) or None
    :param data_source: In case of tile request the source of satellite data has to be specified. Default is Sentinel-2
                        L1C data.
    :type data_source: constants.DataSource
    :return: Nested dictionaries representing .SAFE structure.
    :rtype: dict
    """
    entire_product = entire_product and product_id is None
    if tile is not None:
        safe_tile = SafeTile(tile_name=tile[0], time=tile[1], bands=bands, data_source=data_source)
        if not entire_product:
            return safe_tile.get_safe_struct()
        product_id = safe_tile.get_product_id()
    if product_id is None:
        raise ValueError('Either product_id or tile must be specified')
    safe_product = SafeProduct(product_id, tile_list=[tile[0]], bands=bands) if entire_product else \
        SafeProduct(product_id, bands=bands)
    return safe_product.get_safe_struct()


def download_safe_format(product_id=None, tile=None, folder='.', redownload=False, entire_product=False, bands=None,
                         data_source=DataSource.SENTINEL2_L1C):
    """
    Downloads .SAFE format structure in form of nested dictionaries. Either ``product_id`` or ``tile`` must
    be specified.

    :param product_id: original ESA product identification string. Default is ``None``
    :type product_id: str
    :param tile: tuple containing tile name and sensing time/date. Default is ``None``
    :type tile: (str, str)
    :param folder: location of the directory where the fetched data will be saved. Default is ``'.'``
    :type folder: str
    :param redownload: if ``True``, download again the requested data even though it's already saved to disk. If
                       ``False``, do not download if data is already available on disk. Default is ``False``
    :type redownload: bool
    :param entire_product: in case tile is specified this flag determines if it will be place inside a .SAFE structure
                           of the product. Default is ``False``
    :type entire_product: bool
    :param bands: list of bands to download. If ``None`` all bands will be downloaded. Default is ``None``
    :type bands: list(str) or None
    :param data_source: In case of tile request the source of satellite data has to be specified. Default is Sentinel-2
                        L1C data.
    :type data_source: constants.DataSource
    :return: Nested dictionaries representing .SAFE structure.
    :rtype: dict
    """
    entire_product = entire_product and product_id is None
    if tile is not None:
        safe_request = AwsTileRequest(tile=tile[0], time=tile[1], data_folder=folder, bands=bands,
                                      safe_format=True, data_source=data_source)
        if entire_product:
            safe_tile = safe_request.get_aws_service()
            product_id = safe_tile.get_product_id()
    if product_id is not None:
        safe_request = AwsProductRequest(product_id, tile_list=[tile[0]], data_folder=folder, bands=bands,
                                         safe_format=True) if entire_product else \
            AwsProductRequest(product_id, data_folder=folder, bands=bands, safe_format=True)

    safe_request.save_data(redownload=redownload)<|MERGE_RESOLUTION|>--- conflicted
+++ resolved
@@ -511,43 +511,6 @@
     More info available at:
     https://www.sentinel-hub.com/develop/documentation/api/ogc_api/wcs-request
 
-<<<<<<< HEAD
-    :param layer: the preconfigured layer (image) to be returned as comma separated layer names.
-                  Required.
-    :type layer: str
-    :param time: time or time range for which to return the results, in ISO8601 format
-            (year-month-date, for example: ``2016-01-01``, or year-month-dateThours:minuts:seconds format,
-            i.e. ``2016-01-01T16:31:21``). When a single time is specified the request will return
-            data for that specific date, if it exists. If a time range is specified the result is a list of all
-            scenes between the specified dates conforming to the cloud coverage criteria. Most recent acquisition
-            being first in the list. For the latest acquisition use ``latest``.
-            Examples: ``latest``, ``'2016-01-01'``, or ``('2016-01-01', ' 2016-01-31')``
-            Default: 'latest'
-            Required
-    :type time: str or (str, str) or datetime.date or (datetime.date, datetime.date) or datetime.datetime or
-                (datetime.datetime, datetime.datetime)
-    :param resolution: Specifies the spatial resolution, in meters per pixel, of the image from which the statistics
-                       are to be estimated. When using CRS=EPSG:4326 one has to add the "m" suffix to
-                       enforce resolution in meters per pixel (e.g. RESOLUTION=10m).
-                       Required
-    :type str
-    :param geometry_list: A WKT representation of a geometry describing the region of interest.
-                     Note that WCS 1.1.1 standard is used here, so for EPSG:4326 coordinates should be
-                     in latitude/longitude order.
-                     Required (if bbox not present)
-    :type geometry_list: list, [common.Geometry or common.Bbox]
-    :param style: Specified style (overrides the one specified in the layer configuration).
-                  For indices (one-component products such as NDVI, NDWI, etc.), setting STYLE=INDEX enforces
-                  raw data (other popular choices for one-component products include GRAYSCALE and COLORMAP.
-                  For multi-component products (such as TRUE_COLOR, FALSE_COLOR, etc.), setting
-                  STYLE=SENSOR enforces the raw sensor data to be used, while STYLE=REFLECTANCE enforces
-                  raw sensor data scaled to the range [0,1]. See which styles are available for various EO products.
-    :type: str
-    :param bins: The number of bins (a positive integer) in the histogram.
-                 When this parameter is absent, no histogram is computed.
-    :type: str
-    :param data_source: Source of requested satellite data. Default is Sentinel-2 L1C data.
-=======
     :param layer: An ID of a layer configured in Sentinel Hub Configurator. It has to be configured for the same
         instance ID which will be used for this request. Also the satellite source of the layer in Configurator must
         match the one given by `data_source` parameter
@@ -573,7 +536,6 @@
     :type histogram_type: HistogramType
     :param data_source: Source of requested satellite data. It has to be the same as defined in Sentinel Hub
         Configurator for the given layer. Default is Sentinel-2 L1C.
->>>>>>> 45460b4b
     :type data_source: constants.DataSource
     :param maxcc: maximum accepted cloud coverage of an image. Float between 0.0 and 1.0. Default is ``1.0``.
     :type maxcc: float
@@ -590,14 +552,6 @@
     :param data_folder: location of the directory where the fetched data will be saved.
     :type data_folder: str
     """
-<<<<<<< HEAD
-    def __init__(self, bbox=None, *, resolution=10, geometry_list=None, style=None, bins=None, **kwargs):
-        self.resolution = resolution
-        self.geometry_list = geometry_list
-        self.style = style
-        self.bins = bins
-        super().__init__(bbox=bbox, service_type=ServiceType.FIS, **kwargs)
-=======
     def __init__(self, layer, time, geometry_list, *, resolution='10m', bins=None, histogram_type=None, **kwargs):
         self.geometry_list = geometry_list
         self.resolution = resolution
@@ -605,7 +559,6 @@
         self.histogram_type = HistogramType(histogram_type) if histogram_type else None
 
         super().__init__(bbox=None, layer=layer, time=time, service_type=ServiceType.FIS, **kwargs)
->>>>>>> 45460b4b
 
     def create_request(self):
         """Set download requests
@@ -613,17 +566,9 @@
         Create a list of DownloadRequests for all Sentinel-2 acquisitions within request's time interval and
         acceptable cloud coverage.
         """
-<<<<<<< HEAD
-
-        # pylint: disable=arguments-differ
-
         fis_service = FisService(instance_id=self.instance_id)
         self.download_list = fis_service.get_request(self)
 
-=======
-        fis_service = FisService(instance_id=self.instance_id)
-        self.download_list = fis_service.get_request(self)
-
     def get_dates(self):
         """ This method is not supported for FIS request
         """
@@ -634,7 +579,6 @@
         """
         raise NotImplementedError
 
->>>>>>> 45460b4b
 
 class GeopediaRequest(DataRequest):
     """ The base class for Geopedia requests where all common parameters are defined.
